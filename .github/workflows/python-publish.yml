# This workflows will upload a Python Package using Twine when a release is created
# For more information see: https://help.github.com/en/actions/language-and-framework-guides/using-python-with-github-actions#publishing-to-package-registries

name: Upload Python Package

on:
  pull_request:
    types: [closed]
    branches:
      - master

jobs:
  deploy:

    runs-on: ubuntu-latest

    steps:
    - uses: actions/checkout@v2
    - name: Set up Python
      uses: actions/setup-python@v2
      with:
        python-version: '3.x'
    - name: Install dependencies
      run: |
        python -m pip install --upgrade pip
        pip install -r requirements.txt
    - name: Test
      run: |
        pip install pytest
        pip install pytest-cov
        pytest test.py --doctest-modules --junitxml=junit/test-results.xml --cov=tensorboard_wrapper --cov-report=xml --cov-report=html
    - name: Build and publish
      env:
        TWINE_USERNAME: ${{ secrets.PYPI_USERNAME }}
        TWINE_PASSWORD: ${{ secrets.PYPI_PASSWORD }}
      run: |
<<<<<<< HEAD
        VERSION=`git describe --abbrev=0 --tags`
        VERSION_BITS=(${VERSION//./ })
        VNUM1=${VERSION_BITS[0]}
        VNUM2=${VERSION_BITS[1]}
        VNUM3=${VERSION_BITS[2]}
        VNUM3=$((VNUM3+1))
        NEW_TAG="$VNUM1.$VNUM2.$VNUM3"
        git tag $NEW_TAG       
=======
        #VERSION=`git describe --abbrev=0 --tags`
        #VERSION_BITS=(${VERSION//./ })
        #VNUM1=${VERSION_BITS[0]}
        #VNUM2=${VERSION_BITS[1]}
        #VNUM3=${VERSION_BITS[2]}
        #VNUM3=$((VNUM3+1))
        #NEW_TAG="$VNUM1.$VNUM2.$VNUM3"
        git tag tw-0.1.2
>>>>>>> ed1e5152
        python setup.py register sdist upload<|MERGE_RESOLUTION|>--- conflicted
+++ resolved
@@ -34,7 +34,6 @@
         TWINE_USERNAME: ${{ secrets.PYPI_USERNAME }}
         TWINE_PASSWORD: ${{ secrets.PYPI_PASSWORD }}
       run: |
-<<<<<<< HEAD
         VERSION=`git describe --abbrev=0 --tags`
         VERSION_BITS=(${VERSION//./ })
         VNUM1=${VERSION_BITS[0]}
@@ -42,15 +41,5 @@
         VNUM3=${VERSION_BITS[2]}
         VNUM3=$((VNUM3+1))
         NEW_TAG="$VNUM1.$VNUM2.$VNUM3"
-        git tag $NEW_TAG       
-=======
-        #VERSION=`git describe --abbrev=0 --tags`
-        #VERSION_BITS=(${VERSION//./ })
-        #VNUM1=${VERSION_BITS[0]}
-        #VNUM2=${VERSION_BITS[1]}
-        #VNUM3=${VERSION_BITS[2]}
-        #VNUM3=$((VNUM3+1))
-        #NEW_TAG="$VNUM1.$VNUM2.$VNUM3"
-        git tag tw-0.1.2
->>>>>>> ed1e5152
+        git tag $NEW_TAG
         python setup.py register sdist upload